import qutip
from qutip_jax.jaxarray import JaxArray

from .convert import is_jax_array, jax_from_dense, dense_from_jax
from .version import version as __version__


# Register the data layer for JAX
qutip.data.to.add_conversions(
    [
        (JaxArray, qutip.data.Dense, jax_from_dense),
        (qutip.data.Dense, JaxArray, dense_from_jax),
    ]
)

# User friendly name for conversion with `to` or Qobj creation functions:
qutip.data.to.register_aliases(["jax", "JaxArray"], JaxArray)

qutip.data.create.add_creators(
    [
        (is_jax_array, JaxArray, 85),
    ]
)


from .binops import *
from .unary import *
<<<<<<< HEAD
from .reshape import *
=======
from . import norm
from .measurements import *
from .properties import *
>>>>>>> 32669ee1
<|MERGE_RESOLUTION|>--- conflicted
+++ resolved
@@ -25,10 +25,7 @@
 
 from .binops import *
 from .unary import *
-<<<<<<< HEAD
 from .reshape import *
-=======
 from . import norm
 from .measurements import *
-from .properties import *
->>>>>>> 32669ee1
+from .properties import *