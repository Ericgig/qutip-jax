import qutip
from qutip_jax.jaxarray import JaxArray

from .convert import is_jax_array, jax_from_dense, dense_from_jax
from .version import version as __version__


# Register the data layer for JAX
qutip.data.to.add_conversions(
    [
        (JaxArray, qutip.data.Dense, jax_from_dense),
        (qutip.data.Dense, JaxArray, dense_from_jax),
    ]
)

# User friendly name for conversion with `to` or Qobj creation functions:
qutip.data.to.register_aliases(["jax", "JaxArray"], JaxArray)

qutip.data.create.add_creators(
    [
        (is_jax_array, JaxArray, 85),
    ]
)


from .binops import *
from .unary import *
<<<<<<< HEAD
from .permute import *
=======
from .reshape import *
>>>>>>> a57039a8
from . import norm
from .measurements import *
from .properties import *<|MERGE_RESOLUTION|>--- conflicted
+++ resolved
@@ -25,11 +25,8 @@
 
 from .binops import *
 from .unary import *
-<<<<<<< HEAD
 from .permute import *
-=======
 from .reshape import *
->>>>>>> a57039a8
 from . import norm
 from .measurements import *
 from .properties import *