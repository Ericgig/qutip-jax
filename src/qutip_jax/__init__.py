--- conflicted
+++ resolved
@@ -30,8 +30,5 @@
 from . import norm
 from .measurements import *
 from .properties import *
-<<<<<<< HEAD
 from .linalg import *
-=======
-from .create import *
->>>>>>> debf3b66
+from .create import *