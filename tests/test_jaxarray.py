--- conflicted
+++ resolved
@@ -49,51 +49,4 @@
         return arr.trace()
 
     tr = func(arr)
-<<<<<<< HEAD
-    assert isinstance(tr, jnp.ndarray)
-=======
-    assert isinstance(tr, jax.Array)
-
-
-@pytest.mark.parametrize("to_",
-    [
-        pytest.param(qutip.data.Dense, id="to Dense type"),
-        pytest.param(qutip.data.CSR, id="to CSR type"),
-    ],
-)
-@pytest.mark.parametrize("back_",
-    [
-        pytest.param("jax", id="from str (1)"),
-        pytest.param("JaxArray", id="from str (2)"),
-        pytest.param(JaxArray, id="from type"),
-    ],
-)
-def test_convert_explicit(to_, back_):
-    """ Test that it can convert to and from other types """
-    arr = JaxArray(jnp.linspace(0, 3, 11))
-    converted = qutip.data.to(to_, arr)
-    assert isinstance(converted, to_)
-    back = qutip.data.to[back_](converted)
-    assert isinstance(back, JaxArray)
-
-
-def test_convert():
-    """Tests if the conversions from Qobj to JaxArray work"""
-    ones = jnp.ones((3, 3))
-    qobj = qutip.Qobj(ones)
-    prod = qobj * jnp.array(0.5)
-    assert_array_almost_equal(prod.data.to_array(), ones * jnp.array(0.5))
-
-    sx = qutip.qeye(5, dtype="csr")
-    assert isinstance(sx.data, qutip.core.data.CSR)
-    assert isinstance(sx.to('jax').data, JaxArray)
-
-    sx = qutip.qeye(5, dtype="JaxArray")
-    assert isinstance(sx.data, JaxArray)
-
-
-def test_extract():
-    ones = jnp.ones((3, 3))
-    qobj = qutip.Qobj(ones)
-    assert isinstance(qobj.data_as("JaxArray"), jax.Array)
->>>>>>> b885a814
+    assert isinstance(tr, jnp.Array)